cmake_minimum_required(VERSION 2.8.3)
project(move_base)

find_package(catkin REQUIRED
    COMPONENTS
        roscpp
        roslib
        pluginlib
        actionlib
        dynamic_reconfigure
        message_generation
        nav_core
        tf
)
find_package(Eigen)
add_definitions(${EIGEN_DEFINITIONS})

# dynamic reconfigure
generate_dynamic_reconfigure_options(
    cfg/MoveBase.cfg
)

catkin_package(
    CATKIN_DEPENDS
        roscpp
        dynamic_reconfigure
)

include_directories(
    include
    ${catkin_INCLUDE_DIRS}
#    ${EIGEN_INCLUDE_DIRS}
#    ${PCL_INCLUDE_DIRS}
#    ${Boost_INCLUDE_DIRS}
)

# move_base
<<<<<<< HEAD
rosbuild_add_library(move_base src/move_base.cpp)
rosbuild_link_boost(move_base system)

rosbuild_add_executable(move_base_node src/move_base_node.cpp)
target_link_libraries(move_base_node move_base)
set_target_properties(move_base_node PROPERTIES OUTPUT_NAME bin/move_base)
=======
add_executable(move_base src/move_base.cpp)
target_link_libraries(move_base
    ${Boost_LIBRARIES}
    ${catkin_LIBRARIES}
    )
add_dependencies(move_base move_base_gencfg)

install(DIRECTORY launch
    DESTINATION ${CATKIN_PACKAGE_SHARE_DESTINATION}
    USE_SOURCE_PERMISSIONS
    )

install(
    PROGRAMS
       scripts/subtopic_forwarder.py
       scripts/subtopic_forwarder_node.py
       scripts/warner.py
    DESTINATION ${CATKIN_PACKAGE_BIN_DESTINATION}
)

install(
    TARGETS
        move_base
    DESTINATION ${CATKIN_PACKAGE_BIN_DESTINATION}
)
>>>>>>> 8d5679cc
<|MERGE_RESOLUTION|>--- conflicted
+++ resolved
@@ -35,20 +35,20 @@
 )
 
 # move_base
-<<<<<<< HEAD
-rosbuild_add_library(move_base src/move_base.cpp)
-rosbuild_link_boost(move_base system)
-
-rosbuild_add_executable(move_base_node src/move_base_node.cpp)
-target_link_libraries(move_base_node move_base)
-set_target_properties(move_base_node PROPERTIES OUTPUT_NAME bin/move_base)
-=======
-add_executable(move_base src/move_base.cpp)
+add_library(move_base
+  src/move_base.cpp
+)
 target_link_libraries(move_base
     ${Boost_LIBRARIES}
     ${catkin_LIBRARIES}
     )
 add_dependencies(move_base move_base_gencfg)
+
+add_executable(move_base_node
+  src/move_base_node.cpp
+)
+target_link_libraries(move_base_node move_base)
+set_target_properties(move_base_node PROPERTIES OUTPUT_NAME bin/move_base)
 
 install(DIRECTORY launch
     DESTINATION ${CATKIN_PACKAGE_SHARE_DESTINATION}
@@ -66,6 +66,7 @@
 install(
     TARGETS
         move_base
-    DESTINATION ${CATKIN_PACKAGE_BIN_DESTINATION}
-)
->>>>>>> 8d5679cc
+        move_base_node
+    LIBRARY DESTINATION ${CATKIN_PACKAGE_LIB_DESTINATION}
+    RUNTIME DESTINATION ${CATKIN_PACKAGE_BIN_DESTINATION}
+)